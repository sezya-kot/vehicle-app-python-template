# /********************************************************************************
# * Copyright (c) 2021 Contributors to the Eclipse Foundation
# *
# * See the NOTICE file(s) distributed with this work for additional
# * information regarding copyright ownership.
# *
# * This program and the accompanying materials are made available under the
# * terms of the Eclipse Public License 2.0 which is available at
# * http://www.eclipse.org/legal/epl-2.0
# *
# * SPDX-License-Identifier: EPL-2.0
# ********************************************************************************/

name: Release workflow

on:
  workflow_dispatch:
    inputs:
      name:
        description: 'commit hash to run workflow on'
        required: false
        default: ''
  release:
    types: [published, edited]

jobs:
  initialize-matrix:
      runs-on: ubuntu-latest
      name: Setting up build matrix
      outputs:
        deployment-matrix: ${{ steps.export-deployment-matrix.outputs.deployment-matrix }}
 
      steps:
      - name: Checkout repository
        uses: actions/checkout@v2   

      - name: Get matrix data
        id: export-deployment-matrix
        shell: pwsh
        run: |
          Import-Module ./.sdv/Sdv.psm1 -Force
          $MatrixJson = Find-SdvVehicleApp | Get-SdvComponent | ConvertTo-Json -Compress
          Write-Output "::set-output name=deployment-matrix::$MatrixJson"

  copy-images:
      name: "Copy image (${{ matrix.component.Name }})"
      runs-on: ubuntu-latest
      needs: initialize-matrix
      strategy: 
        matrix: 
          component: ${{ fromJson(needs.initialize-matrix.outputs.deployment-matrix) }}

      steps:
      - name: Checkout repository
        uses: actions/checkout@v2      

      - name: Login to GitHub Container Registry
        uses: docker/login-action@v1
        with:
          registry: ghcr.io
          username: ${{ github.repository_owner }}
          password: ${{ secrets.GITHUB_TOKEN }}

      - name: Login to OPS Azure Container Registry
        uses: docker/login-action@v1
        with:
          registry: ${{ secrets.EXTERNAL_OPS_DEFAULT_VCSS_ACR_ENDPOINT }}
          username: ${{ secrets.EXTERNAL_OPS_DEFAULT_VCSS_ACR_USER }}
          password: ${{ secrets.EXTERNAL_OPS_DEFAULT_VCSS_ACR_PASSWORD }}

      - id: github-repository-name-case-adjusted
        name: Prepare repository name in lower case for docker upload. This supports repository names in mixed case
        uses: ASzc/change-string-case-action@v1
        with:
          string: ${{ github.repository }}

      - name: "${{ matrix.component.Name }} -- copy image from ghcr to acr"
        env:
          VAPP_NAME: ${{ matrix.component.Name }}
          VAPP_VERSION: ${{ github.sha }}
          GIT_HUB_REPOSITORY_NAME_LOWER_CASE: ${{ steps.github-repository-name-case-adjusted.outputs.lowercase }}  
          TARGET_REPOSITORY: ${{ secrets.EXTERNAL_OPS_DEFAULT_VCSS_ACR_ENDPOINT }}    
        run: |
          echo "Copy vApp image 'docker://ghcr.io/$GIT_HUB_REPOSITORY_NAME_LOWER_CASE/$VAPP_NAME:$VAPP_VERSION' to 'docker://$TARGET_REPOSITORY/$VAPP_NAME:$VAPP_VERSION'"
          skopeo copy --all  "docker://ghcr.io/$GIT_HUB_REPOSITORY_NAME_LOWER_CASE/$VAPP_NAME:$VAPP_VERSION" "docker://$TARGET_REPOSITORY/$VAPP_NAME:$VAPP_VERSION"
         


  release-documentation:
    name: Generate release documentation
    runs-on: ubuntu-latest
    needs: copy-images
    env:
      TEST_RESULT_FOLDER_NAME: test-results
    steps:
      - uses: actions/checkout@v2
# below step will the deleted this is for testing purpose only 
      - id: get-ota-credentials
        run: |
          token=$( callEndpoint | jq '.' )
<<<<<<< HEAD
          echo "::set-output name=ota_credentials::${{ secrets.OTA_SYSTEM_CREDENTIALS }}"
=======
          echo "::set-output name=ota_credentials::${{secrets.OTA_SYSTEM_CREDENTIALS}}"
>>>>>>> b2c016ba

      - run: echo ${{ steps.get-ota-credentials.outputs.ota_credentials }}
# till here ^^

      - name: Clone actions repository 
        uses: actions/checkout@v2
        with:
          repository: SoftwareDefinedVehicle/swdc-actions
          ssh-key: ${{ secrets.SDV_ACTIONS_PRIVATE_KEY }}
          path: "./.github/swdc-actions"      

      - uses: actions/setup-node@v1
        with:
          node-version: '14.x'

      - uses: haya14busa/action-cond@v1
        id: condval
        with:
          cond: ${{ !github.event.inputs.name }}
          if_true: ${{ github.event.inputs.name }}
          if_false: ${{ github.sha }}
      # - name: Use conditional value
      #   run: echo "${{ steps.condval.outputs.value }}"

      - name: Wait for CI workflow
        uses: fountainhead/action-wait-for-check@v1.0.0
        id: wait-for-CI
        with:
          token: ${{ secrets.GITHUB_TOKEN }}
          checkName: "Integration Tests"
          ref:  ${{ steps.condval.outputs.value }}
          timeoutSeconds: 600

      - name: Package render action
        run: |
          cd ./.github/swdc-actions/documentation/renderer
          npm install --save-dev @vercel/ncc
          npm install
          tsc ./src/action.ts
          $(npm bin)/ncc build ./src/action.js -o ../../dist/documentation/render

      - name: Download artifact
        uses: dawidd6/action-download-artifact@v2
        with:
          workflow: ci.yml
          workflow_conclusion: success
          commit:  ${{ steps.condval.outputs.value }}
          path: .vehicleApp/Documentation/Inbox

      - name: Render documentation (test-results)
        uses: ./.github/swdc-actions/documentation/renderer
        with:
          inboxPath: .vehicleApp/Documentation/Inbox/test-results
          outboxPath: .vehicleApp/Documentation/Outbox
          templatePath: ./.github/swdc-actions/documentation/renderer/templates

      - name: Upload generated documentation as an artifacts
        uses: actions/upload-artifact@v2
        if: always()
        with:
          name: generated-documentation
          path: |
            .vehicleApp/Documentation/Outbox/
      - name: zip
        run: |
          zip -r .vehicleApp/Documentation/release-documentation-md.zip .vehicleApp/Documentation/Outbox
          
      - name: Upload assets
        uses: softprops/action-gh-release@v1
        if: startsWith(github.ref, 'refs/tags/')
        with:
          files: |
            .vehicleApp/Documentation/release-documentation-md.zip
        env:
          GITHUB_TOKEN: ${{ secrets.GITHUB_TOKEN }}

  deploy-stage:
    runs-on: ubuntu-latest
    name: Deploy stage
    needs: [release-documentation]

    defaults:
      run:
        shell: bash

    environment:
      name: Stage
      url: https://www.bosch-mobility-solutions.com/en/about-us/current-news/software-defined-vehicles/

    env:
      REGISTRY: ${{secrets.VCSS_ACR_ENDPOINT}}
      CLIENT_ID: ${{secrets.VCSS_CLIENT_ID}}
      CLIENT_SECRET: ${{secrets.VCSS_CLIENT_SECRET}}
      VCSS_URL_ENDPOINT: "${{ secrets.VCSS_URL_ENDPOINT }}"

    steps:
      - uses: actions/checkout@v2
        with:
          fetch-depth: 0
      # - id: get-ota-credentials
      #   run: |
      #     token=$( callEndpoint | jq '.' )
      #     echo "::set-output name=ota_credentials::${{OTA_SYSTEM_CREDENTIALS}}"

      # - run: echo ${{ steps.get-ota-credentials.outputs.ota_credentials }}

      - id: get_version
        uses: battila7/get-version-action@v2

      - run: echo "Using VehicleApp version ${{ steps.get_version.outputs.version-without-v }} from tag"

      - uses: actions/setup-node@v1
        with:
          node-version: '14.x'

      - name: Login to GitHub Container Registry
        uses: docker/login-action@v1
        with:
          registry: ghcr.io
          username: ${{ github.repository_owner }}
          password: ${{ secrets.GITHUB_TOKEN }}

      - name: Login to OPS Azure Container Registry
        uses: docker/login-action@v1
        with:
          registry: ${{ env.REGISTRY }}
          username: ${{ secrets.VCSS_ACR_USER }}
          password: ${{ secrets.VCSS_ACR_PASSWORD }}

      - name: Package render action
        run: |
          cd ./.github/swdc-actions/documentation/renderer
          npm install --save-dev @vercel/ncc
          npm install
          tsc ./src/action.ts
          $(npm bin)/ncc build ./src/action.js -o ../../dist/documentation/render

      - name: Read and export vapp config
        id: vapp-config
        run: |
          . ./vapp-config.env
          echo "::set-output name=VAPP_NAME::${VAPP_NAME}"

      - id: vapp-name-case-adjusted
        name: Prepare vapp name in lower case for docker upload. This supports repositories with mixed case names
        uses: ASzc/change-string-case-action@v1
        with:
          string: ${{ steps.vapp-config.outputs.VAPP_NAME }}

      - name: Publish VAPP to OTA system
        uses: ./.github/swdc-actions/vapp/publish
        with:
          vappName: ${{ steps.vapp-name-case-adjusted.outputs.lowercase }}
          vappVersion: "${{ steps.get_version.outputs.version-without-v }}"
          commit: ${{ github.sha }}
          tagAsLatest: false
          sourceRegistry: "ghcr.io/${{github.repository}}"
          targetRegistry:  ${{ env.REGISTRY }}

  deploy-prod:
    runs-on: ubuntu-latest
    name: Deploy Prod
    needs: [deploy-stage]

    defaults:
      run:
        shell: bash

    environment:
      name: Production
      url: https://www.bosch-mobility-solutions.com/en/about-us/current-news/software-defined-vehicles/

    steps:
      - uses: actions/checkout@v2
        with:
          fetch-depth: 0
      - name: Deploy Production
        run: |
          echo "Deploy to production"
          <|MERGE_RESOLUTION|>--- conflicted
+++ resolved
@@ -98,11 +98,7 @@
       - id: get-ota-credentials
         run: |
           token=$( callEndpoint | jq '.' )
-<<<<<<< HEAD
-          echo "::set-output name=ota_credentials::${{ secrets.OTA_SYSTEM_CREDENTIALS }}"
-=======
           echo "::set-output name=ota_credentials::${{secrets.OTA_SYSTEM_CREDENTIALS}}"
->>>>>>> b2c016ba
 
       - run: echo ${{ steps.get-ota-credentials.outputs.ota_credentials }}
 # till here ^^
@@ -169,7 +165,7 @@
       - name: zip
         run: |
           zip -r .vehicleApp/Documentation/release-documentation-md.zip .vehicleApp/Documentation/Outbox
-          
+
       - name: Upload assets
         uses: softprops/action-gh-release@v1
         if: startsWith(github.ref, 'refs/tags/')
