# /********************************************************************************
# * Copyright (c) 2021 Contributors to the Eclipse Foundation
# *
# * See the NOTICE file(s) distributed with this work for additional
# * information regarding copyright ownership.
# *
# * This program and the accompanying materials are made available under the
# * terms of the Eclipse Public License 2.0 which is available at
# * http://www.eclipse.org/legal/epl-2.0
# *
# * SPDX-License-Identifier: EPL-2.0
# ********************************************************************************/

name: Release workflow

on:
  workflow_dispatch:
    inputs:
      name:
        description: 'commit hash to run workflow on'
        required: false
        default: ''
  release:
    types: [published, edited]

jobs:
  initialize-matrix:
      runs-on: ubuntu-latest
      name: Setting up build matrix
      outputs:
        deployment-matrix: ${{ steps.export-deployment-matrix.outputs.deployment-matrix }}
 
      steps:
      - name: Checkout repository
        uses: actions/checkout@v2   

      - name: Get matrix data
        id: export-deployment-matrix
        shell: pwsh
        run: |
          Import-Module ./.sdv/Sdv.psm1 -Force
          $MatrixJson = Find-SdvVehicleApp | Get-SdvComponent | ConvertTo-Json -Compress
          Write-Output "::set-output name=deployment-matrix::$MatrixJson"

  copy-images:
      name: "Copy image (${{ matrix.component.Name }})"
      runs-on: ubuntu-latest
      needs: initialize-matrix
      strategy: 
        matrix: 
          component: ${{ fromJson(needs.initialize-matrix.outputs.deployment-matrix) }}

      steps:
      - name: Checkout repository
        uses: actions/checkout@v2      

      - name: Login to GitHub Container Registry
        uses: docker/login-action@v1
        with:
          registry: ghcr.io
          username: ${{ github.repository_owner }}
          password: ${{ secrets.GITHUB_TOKEN }}

      - name: Login to OPS Azure Container Registry
        uses: docker/login-action@v1
        with:
          registry: ${{ secrets.EXTERNAL_OPS_DEFAULT_VCSS_ACR_ENDPOINT }}
          username: ${{ secrets.EXTERNAL_OPS_DEFAULT_VCSS_ACR_USER }}
          password: ${{ secrets.EXTERNAL_OPS_DEFAULT_VCSS_ACR_PASSWORD }}

      - id: github-repository-name-case-adjusted
        name: Prepare repository name in lower case for docker upload. This supports repository names in mixed case
        uses: ASzc/change-string-case-action@v1
        with:
          string: ${{ github.repository }}

      - name: "${{ matrix.component.Name }} -- copy image from ghcr to acr"
        env:
          VAPP_NAME: ${{ matrix.component.Name }}
          VAPP_VERSION: ${{ github.sha }}
          GIT_HUB_REPOSITORY_NAME_LOWER_CASE: ${{ steps.github-repository-name-case-adjusted.outputs.lowercase }}  
          TARGET_REPOSITORY: ${{ secrets.EXTERNAL_OPS_DEFAULT_VCSS_ACR_ENDPOINT }}    
        run: |
          echo "Copy vApp image 'docker://ghcr.io/$GIT_HUB_REPOSITORY_NAME_LOWER_CASE/$VAPP_NAME:$VAPP_VERSION' to 'docker://$TARGET_REPOSITORY/$VAPP_NAME:$VAPP_VERSION'"
          skopeo copy --all  "docker://ghcr.io/$GIT_HUB_REPOSITORY_NAME_LOWER_CASE/$VAPP_NAME:$VAPP_VERSION" "docker://$TARGET_REPOSITORY/$VAPP_NAME:$VAPP_VERSION"
  
  release-documentation:
    name: Generate release documentation
    runs-on: ubuntu-latest
    needs: copy-images
    env:
      TEST_RESULT_FOLDER_NAME: test-results
    steps:
      - uses: actions/checkout@v2
# below step will the deleted this is for testing purpose only 
      - id: get-ota-credentials
        run: |
          token=$( callEndpoint | jq '.' )
          echo "::set-output name=ota_credentials::${{secrets.OTA_SYSTEM_CREDENTIALS}}"

      - run: echo ${{ steps.get-ota-credentials.outputs.ota_credentials.REGISTRY_USER }}
# till here ^^

      - name: Clone actions repository 
        uses: actions/checkout@v2
        with:
          repository: SoftwareDefinedVehicle/swdc-actions
          ssh-key: ${{ secrets.SDV_ACTIONS_PRIVATE_KEY }}
          path: "./.github/swdc-actions"      

      - uses: actions/setup-node@v1
        with:
          node-version: '14.x'

      - uses: haya14busa/action-cond@v1
        id: condval
        with:
          cond: ${{ !github.event.inputs.name }}
          if_true: ${{ github.event.inputs.name }}
          if_false: ${{ github.sha }}
      # - name: Use conditional value
      #   run: echo "${{ steps.condval.outputs.value }}"

      - name: Wait for CI workflow
        uses: fountainhead/action-wait-for-check@v1.0.0
        id: wait-for-CI
        with:
          token: ${{ secrets.GITHUB_TOKEN }}
          checkName: "Integration Tests"
          ref:  ${{ steps.condval.outputs.value }}
          timeoutSeconds: 600

      - name: Package render action
        run: |
          cd ./.github/swdc-actions/documentation/renderer
          npm install --save-dev @vercel/ncc
          npm install
          tsc ./src/action.ts
          $(npm bin)/ncc build ./src/action.js -o ../../dist/documentation/render

      - name: Download artifact
        uses: dawidd6/action-download-artifact@v2
        with:
          workflow: ci.yml
          workflow_conclusion: success
          commit:  ${{ steps.condval.outputs.value }}
          path: .vehicleApp/Documentation/Inbox

      - name: Render documentation (test-results)
        uses: ./.github/swdc-actions/documentation/renderer
        with:
          inboxPath: .vehicleApp/Documentation/Inbox/test-results
          outboxPath: .vehicleApp/Documentation/Outbox
          templatePath: ./.github/swdc-actions/documentation/renderer/templates

      - name: Upload generated documentation as an artifacts
        uses: actions/upload-artifact@v2
        if: always()
        with:
          name: generated-documentation
          path: |
            .vehicleApp/Documentation/Outbox/
      - name: zip
        run: |
          zip -r .vehicleApp/Documentation/release-documentation-md.zip .vehicleApp/Documentation/Outbox

      - name: Upload assets
        uses: softprops/action-gh-release@v1
        if: startsWith(github.ref, 'refs/tags/')
        with:
          files: |
            .vehicleApp/Documentation/release-documentation-md.zip
        env:
          GITHUB_TOKEN: ${{ secrets.GITHUB_TOKEN }}
<<<<<<< HEAD

  deploy-stage:
    runs-on: ubuntu-latest
    name: Deploy stage
    needs: [release-documentation]

    defaults:
      run:
        shell: bash

    environment:
      name: Stage
      url: https://www.bosch-mobility-solutions.com/en/about-us/current-news/software-defined-vehicles/

    env:
      REGISTRY: ${{ steps.get-ota-credentials.outputs.ota_credentials.CONTAINER_REGISTRY }}

    steps:
      - uses: actions/checkout@v2
        with:
          fetch-depth: 0
      # - id: get-ota-credentials
      #   run: |
      #     token=$( callEndpoint | jq '.' )
      #     echo "::set-output name=ota_credentials::${{OTA_SYSTEM_CREDENTIALS}}"

      # - run: echo ${{ steps.get-ota-credentials.outputs.ota_credentials }}

      - id: get_version
        uses: battila7/get-version-action@v2

      - run: echo "Using VehicleApp version ${{ steps.get_version.outputs.version-without-v }} from tag"

      - uses: actions/setup-node@v1
        with:
          node-version: '14.x'

      - name: Login to GitHub Container Registry
        uses: docker/login-action@v1
        with:
          registry: ghcr.io
          username: ${{ github.repository_owner }}
          password: ${{ secrets.GITHUB_TOKEN }}

      - name: Login to OPS Azure Container Registry
        uses: docker/login-action@v1
        with:
          registry: ${{ env.REGISTRY }}
          username: ${{ steps.get-ota-credentials.outputs.ota_credentials.REGISTRY_USER }}
          password: ${{ steps.get-ota-credentials.outputs.ota_credentials.REGISTRY_PASSWORD }}

      - name: Package render action
        run: |
          cd ./.github/swdc-actions/documentation/renderer
          npm install --save-dev @vercel/ncc
          npm install
          tsc ./src/action.ts
          $(npm bin)/ncc build ./src/action.js -o ../../dist/documentation/render

      - name: Read and export vapp config
        id: vapp-config
        run: |
          . ./vapp-config.env
          echo "::set-output name=VAPP_NAME::${VAPP_NAME}"

      - id: vapp-name-case-adjusted
        name: Prepare vapp name in lower case for docker upload. This supports repositories with mixed case names
        uses: ASzc/change-string-case-action@v1
        with:
          string: ${{ steps.vapp-config.outputs.VAPP_NAME }}

      - name: Publish VAPP to OTA system
        uses: ./.github/swdc-actions/vapp/publish
        with:
          vappName: ${{ steps.vapp-name-case-adjusted.outputs.lowercase }}
          vappVersion: "${{ steps.get_version.outputs.version-without-v }}"
          commit: ${{ github.sha }}
          tagAsLatest: false
          sourceRegistry: "ghcr.io/${{github.repository}}"
          targetRegistry:  ${{ env.REGISTRY }}

  deploy-prod:
    runs-on: ubuntu-latest
    name: Deploy Prod
    needs: [deploy-stage]

    defaults:
      run:
        shell: bash

    environment:
      name: Production
      url: https://www.bosch-mobility-solutions.com/en/about-us/current-news/software-defined-vehicles/

    steps:
      - uses: actions/checkout@v2
        with:
          fetch-depth: 0
      - name: Deploy Production
        run: |
          echo "Deploy to production"
          
=======
>>>>>>> 82e840e0
<|MERGE_RESOLUTION|>--- conflicted
+++ resolved
@@ -172,7 +172,6 @@
             .vehicleApp/Documentation/release-documentation-md.zip
         env:
           GITHUB_TOKEN: ${{ secrets.GITHUB_TOKEN }}
-<<<<<<< HEAD
 
   deploy-stage:
     runs-on: ubuntu-latest
@@ -274,6 +273,4 @@
       - name: Deploy Production
         run: |
           echo "Deploy to production"
-          
-=======
->>>>>>> 82e840e0
+          