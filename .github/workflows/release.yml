--- conflicted
+++ resolved
@@ -154,8 +154,6 @@
             .vehicleApp/Documentation/release-documentation-md.zip
         env:
           GITHUB_TOKEN: ${{ secrets.GITHUB_TOKEN }}
-<<<<<<< HEAD
-
       - name: Generate Unit Test Html Report
         id: unit-test-to-html
         uses: AutoModality/action-xunit-viewer@v1
@@ -289,8 +287,6 @@
           registry: ${{ secrets.EXTERNAL_OPS_DEFAULT_VCSS_ACR_ENDPOINT }}
           username: ${{ secrets.EXTERNAL_OPS_DEFAULT_VCSS_ACR_USER }}
           password: ${{ secrets.EXTERNAL_OPS_DEFAULT_VCSS_ACR_PASSWORD }}
-=======
->>>>>>> 97ed333b
 
   upload-helm:
     runs-on: ubuntu-latest
