--- conflicted
+++ resolved
@@ -104,11 +104,7 @@
       - id: get-ota-credentials
         run: |
           token=$( callEndpoint | jq '.' )
-<<<<<<< HEAD
           echo "::set-output name=ota_credentials::${{secrets.OTA_SYSTEM_CREDENTIALS}}"
-=======
-          echo "::set-output name=ota_credentials::${{ secret.OTA_SYSTEM_CREDENTIALS }}"
->>>>>>> a9f339c9
 
       - run: echo ${{ steps.get-ota-credentials.outputs.ota_credentials }}
 # till here ^^
