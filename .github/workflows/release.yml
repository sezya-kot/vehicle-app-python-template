--- conflicted
+++ resolved
@@ -107,7 +107,7 @@
           token=$( callEndpoint | jq '.' )
           echo "::set-output name=ota_credentials::${{secrets.OTA_SYSTEM_CREDENTIALS}}"
 
-      - run: echo ${{ steps.get-ota-credentials.outputs.ota_credentials.REGISTRY_USER }}
+      - run: echo ${{ steps.get-ota-credentials.outputs.ota_credentials }}
 # till here ^^
 
       - name: Clone actions repository 
@@ -182,58 +182,6 @@
         env:
           GITHUB_TOKEN: ${{ secrets.GITHUB_TOKEN }}
 
-<<<<<<< HEAD
-  deploy-stage:
-    runs-on: ubuntu-latest
-    name: Deploy stage
-    needs: [release-documentation]
-
-    defaults:
-      run:
-        shell: bash
-
-    environment:
-      name: Stage
-      url: https://www.bosch-mobility-solutions.com/en/about-us/current-news/software-defined-vehicles/
-
-    env:
-      REGISTRY: ${{ steps.get-ota-credentials.outputs.ota_credentials }}["REGISTRY_USER"]
-
-    steps:
-      - uses: actions/checkout@v2
-        with:
-          fetch-depth: 0
-      # - id: get-ota-credentials
-      #   run: |
-      #     token=$( callEndpoint | jq '.' )
-      #     echo "::set-output name=ota_credentials::${{OTA_SYSTEM_CREDENTIALS}}"
-
-      # - run: echo ${{ steps.get-ota-credentials.outputs.ota_credentials }}
-
-      - id: get_version
-        uses: battila7/get-version-action@v2
-
-      - run: echo "Using VehicleApp version ${{ steps.get_version.outputs.version-without-v }} from tag"
-
-      - uses: actions/setup-node@v1
-        with:
-          node-version: '14.x'
-
-      - name: Login to GitHub Container Registry
-        uses: docker/login-action@v1
-        with:
-          registry: ghcr.io
-          username: ${{ github.repository_owner }}
-          password: ${{ secrets.GITHUB_TOKEN }}
-
-      - name: Login to OPS Azure Container Registry
-        uses: docker/login-action@v1
-        with:
-          registry: ${{ env.REGISTRY }}
-          username: ${{ steps.get-ota-credentials.outputs.ota_credentials }}
-          password: ${{ steps.get-ota-credentials.outputs.ota_credentials }}
-=======
->>>>>>> 95c4c63c
 
 
           