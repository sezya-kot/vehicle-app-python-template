--- conflicted
+++ resolved
@@ -19,10 +19,7 @@
       name:
         description: 'commit hash to run workflow on'
         required: false
-<<<<<<< HEAD
         default: ''
-=======
->>>>>>> b956e2a6
   release:
     types: [published, edited]
 
