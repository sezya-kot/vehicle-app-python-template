--- conflicted
+++ resolved
@@ -188,6 +188,8 @@
     needs: [release-documentation, copy-images]
 
     steps:
+
+    
       - name: Checkout repository
         uses: actions/checkout@v2       
 
@@ -204,13 +206,8 @@
           VAPP_VERSION: ${{ github.sha }}
           GIT_HUB_REPOSITORY_NAME_LOWER_CASE: ${{ steps.github-repository-name-case-adjusted.outputs.lowercase }}  
           TARGET_REPOSITORY: ${{ secrets.EXTERNAL_OPS_DEFAULT_VCSS_ACR_ENDPOINT }}   
-<<<<<<< HEAD
           run: |
             echo "Upload helm chart"
             export HELM_EXPERIMENTAL_OCI=1
             helm push helm-0.1.0.tgz oci://${{ secrets.EXTERNAL_OPS_DEFAULT_VCSS_ACR_ENDPOINT }}/helm
-=======
-        run: |
-          echo "Upload helm chart"
-          helm push helm-0.1.0.tgz oci://${{ secrets.EXTERNAL_OPS_DEFAULT_VCSS_ACR_ENDPOINT }}/helm
->>>>>>> 9b947091
+            